import os
import tempfile
import unittest
import numpy as np
import pandas as pd

from lcls_tools.common.data.saver import H5Saver
from lcls_tools.common.measurements.screen_profile import (
    ScreenBeamProfileMeasurementResult,
)
from lcls_tools.common.image.processing import ImageProcessor
from lcls_tools.common.image.fit import ImageProjectionFit


class TestH5Saver(unittest.TestCase):
    def setUp(self):
        self.saver = H5Saver()
        self.tempfile = tempfile.NamedTemporaryFile(suffix=".h5", delete=False)
        self.fname = self.tempfile.name
        self.tempfile.close()

    def tearDown(self):
        if os.path.exists(self.fname):
            os.remove(self.fname)

    def roundtrip(self, data):
        self.saver.dump(data, self.fname)
        return self.saver.load(self.fname)

    def test_dict(self):
        data = {"a": 1, "b": 2.5, "c": "test"}
        loaded = self.roundtrip(data)
        self.assertEqual(loaded, data)

    def test_empty_dict(self):
        data = {}
        loaded = self.roundtrip(data)
        self.assertEqual(loaded, data)

    def test_list(self):
        data = {"lst": [1, 2, 3, 4]}
        loaded = self.roundtrip(data)
        self.assertEqual(loaded["lst"], data["lst"])

    def test_empty_list(self):
        data = {"lst": []}
        loaded = self.roundtrip(data)
        self.assertEqual(loaded["lst"], [])

    def test_list_of_ndarrays(self):
        data = {"list_of_ndarrays": [np.array([1, 2, 3]), np.array([4, 5, 6])]}
        loaded = self.roundtrip(data)
        assert len(data["list_of_ndarrays"]) == len(loaded["list_of_ndarrays"])

    def test_tuple(self):
        data = {"tup": (1, "2", (None, 3.5))}
        loaded = self.roundtrip(data)
        self.assertEqual(loaded["tup"], data["tup"])

    def test_empty_tuple(self):
        data = {"tup": ()}
        loaded = self.roundtrip(data)
        self.assertEqual(tuple(loaded["tup"]), ())

    def test_int(self):
        data = {"i": 42}
        loaded = self.roundtrip(data)
        self.assertEqual(loaded["i"], 42)

    def test_float(self):
        data = {"f": 3.14159}
        loaded = self.roundtrip(data)
        self.assertAlmostEqual(loaded["f"], 3.14159)

    def test_special_values(self):
        data = {
            "nan": np.nan,
            "inf": np.inf,
            "ninf": -np.inf,
            "nan_list": [np.nan, np.inf, -np.inf],
        }
        loaded = self.roundtrip(data)

        assert np.isnan(loaded["nan"])
        assert np.isinf(loaded["inf"])
        assert np.isneginf(loaded["ninf"])
        assert np.isnan(loaded["nan_list"][0])
        assert np.isinf(loaded["nan_list"][1])
        assert np.isneginf(loaded["nan_list"][2])

    def test_bool(self):
        data = {"b": True}
        loaded = self.roundtrip(data)
        self.assertIs(loaded["b"], True)

    def test_str(self):
        data = {"s": "hello world"}
        loaded = self.roundtrip(data)
        self.assertEqual(loaded["s"], "hello world")

    def test_none(self):
        data = {"n": None}
        loaded = self.roundtrip(data)
        self.assertIsNone(loaded["n"])

    def test_numpy_array(self):
        arr = np.arange(5)
        data = {"arr": arr}
        loaded = self.roundtrip(data)
        np.testing.assert_array_equal(loaded["arr"], arr)

    def test_empty_numpy_array(self):
        arr = np.array([])
        data = {"arr": arr}
        loaded = self.roundtrip(data)
        np.testing.assert_array_equal(loaded["arr"], arr)

    def test_large_numpy_array(self):
        arr = np.arange(10000)
        data = {"arr": arr}
        loaded = self.roundtrip(data)
        np.testing.assert_array_equal(loaded["arr"], arr)

    def test_numpy_object_array(self):
        arr = np.array([1, "a", 3.5], dtype=object)
        data = {"objarr": arr}
        self.assertRaises(NotImplementedError, self.roundtrip, data)

    def test_nested_structures(self):
        data = {
            "nested_dict": {"level1": {"level2": {"level3": "value"}}},
            "nested_list": [[1, 2, 3], [4, 5, 6]],
        }
        loaded = self.roundtrip(data)
        assert data["nested_dict"] == loaded["nested_dict"]

    def test_nested_structures_not_implemented(self):
        data = {"d": {"l": [1, 2, {"x": 5}], "t": (3, 4, [5, 6])}}
        self.assertRaises(NotImplementedError, self.roundtrip, data)

    def test_nested_empty_structures(self):
        data = {"d": {"l": [], "t": (), "d2": {}}}
        loaded = self.roundtrip(data)
        self.assertEqual(loaded["d"]["l"], [])
        self.assertEqual(tuple(loaded["d"]["t"]), ())
        self.assertEqual(loaded["d"]["d2"], {})

    def test_mixed_types(self):
        data = {
            "a": 1,
            "b": [1, "two", 3.0, None],
            "c": {"x": True, "y": [1.1, 2.2]},
            "d": (None, "str", 5),
        }
        loaded = self.roundtrip(data)
        self.assertEqual(loaded["a"], 1)
        self.assertEqual(loaded["b"][0], 1)
        self.assertEqual(loaded["b"][1], "two")
        self.assertEqual(loaded["b"][2], 3.0)
        self.assertIsNone(loaded["b"][3])
        self.assertEqual(loaded["c"]["x"], True)
        self.assertEqual(loaded["c"]["y"], [1.1, 2.2])
        self.assertEqual(tuple(loaded["d"]), (None, "str", 5))

    def test_dataframe(self):
        df = pd.DataFrame(
            {
                "int": [1, 2],
                "float": [1.1, 2.2],
                "str": ["a", "b"],
                "bool": [True, False],
                "array": [np.array([1, 2]), np.array([3, 4])],
            }
        )
        data = {"df": df}
        loaded = self.roundtrip(data)
        pd.testing.assert_frame_equal(loaded["df"], df)

    def test_empty_dataframe(self):
        df = pd.DataFrame(columns=["a", "b"])
        data = {"df": df}
        loaded = self.roundtrip(data)
        pd.testing.assert_frame_equal(loaded["df"], df)

    def test_tuple_of_dicts(self):
        data = {"tuple_dicts": ({"a": 1}, {"b": 2.2}, {"c": "three"})}
        self.assertRaises(NotImplementedError, self.roundtrip, data)

    def test_numpy_array_of_dicts(self):
        arr = np.array([{"x": 1}, {"y": 2}], dtype=object)
        data = {"arr_dicts": arr}
        self.assertRaises(NotImplementedError, self.roundtrip, data)

    def test_posix_path(self):
        from pathlib import PosixPath

        data = {"path": PosixPath("/tmp/testfile.txt")}
        loaded = self.roundtrip(data)
        self.assertIsInstance(loaded["path"], PosixPath)
        self.assertEqual(loaded["path"], PosixPath("/tmp/testfile.txt"))

    def test_screen_measurement_results(self):
        # Load test data
        images = np.load("tests/datasets/images/numpy/test_images.npy")

        # Process data
        image_processor = ImageProcessor()

        processed_images = [image_processor.auto_process(image) for image in images]

        rms_sizes_all = []
<<<<<<< HEAD
        centroids = []
        total_intensities = []
        for image in processed_images:
            fit_result = ImageProjectionFit().fit_image(image)
            rms_sizes_all.append(fit_result.rms_size)
            centroids.append(fit_result.centroid)
            total_intensities.append(fit_result.total_intensity)
=======
        centroids_all = []
        total_intensities_all = []
        for image in processed_images:
            fit_result = ImageProjectionFit().fit_image(image)
            rms_sizes_all.append(
                np.array(fit_result.rms_size) * 1.0  # fake resolution of 1.0
            )
            centroids_all.append(np.array(fit_result.centroid) * 1.0)
            total_intensities_all.append(fit_result.total_intensity)
        rms_sizes = np.mean(rms_sizes_all, axis=0)
        centroids = np.mean(centroids_all, axis=0)
        total_intensities = np.mean(total_intensities_all, axis=0)
>>>>>>> 81006d9f

        # Store results in ScreenBeamProfileMeasurementResult
        result = ScreenBeamProfileMeasurementResult(
            raw_images=images,
            processed_images=processed_images,
<<<<<<< HEAD
            rms_sizes_all=rms_sizes_all or None,
            centroids=centroids or None,
            total_intensities=total_intensities or None,
=======
            rms_sizes_all=rms_sizes_all,
            rms_sizes=rms_sizes if rms_sizes.size > 0 else None,
            centroids=centroids if centroids.size > 0 else None,
            total_intensities=total_intensities if total_intensities.size > 0 else None,
>>>>>>> 81006d9f
            metadata={"info": "test"},
        )

        # Dump to H5
        result_dict = result.model_dump()
        loaded_dict = self.roundtrip(result_dict)

        # Check if the loaded dictionary is the same as the original
        assert result_dict.keys() == loaded_dict.keys()
        assert result_dict["metadata"] == loaded_dict["metadata"]
        assert isinstance(loaded_dict["raw_images"], np.ndarray)
        assert np.allclose(images, loaded_dict["raw_images"], rtol=1e-5)

        mask = ~np.isnan(rms_sizes_all)
        assert np.allclose(
            np.asarray(rms_sizes_all)[mask],
            loaded_dict["rms_sizes_all"][mask],
            rtol=1e-5,
        )
        mask = ~np.isnan(centroids)
        assert np.allclose(
            np.asarray(centroids)[mask], loaded_dict["centroids"][mask], rtol=1e-5
        )
        assert np.allclose(
            total_intensities, loaded_dict["total_intensities"], rtol=1e-5
        )


if __name__ == "__main__":
    unittest.main()<|MERGE_RESOLUTION|>--- conflicted
+++ resolved
@@ -209,15 +209,6 @@
         processed_images = [image_processor.auto_process(image) for image in images]
 
         rms_sizes_all = []
-<<<<<<< HEAD
-        centroids = []
-        total_intensities = []
-        for image in processed_images:
-            fit_result = ImageProjectionFit().fit_image(image)
-            rms_sizes_all.append(fit_result.rms_size)
-            centroids.append(fit_result.centroid)
-            total_intensities.append(fit_result.total_intensity)
-=======
         centroids_all = []
         total_intensities_all = []
         for image in processed_images:
@@ -230,22 +221,15 @@
         rms_sizes = np.mean(rms_sizes_all, axis=0)
         centroids = np.mean(centroids_all, axis=0)
         total_intensities = np.mean(total_intensities_all, axis=0)
->>>>>>> 81006d9f
 
         # Store results in ScreenBeamProfileMeasurementResult
         result = ScreenBeamProfileMeasurementResult(
             raw_images=images,
             processed_images=processed_images,
-<<<<<<< HEAD
-            rms_sizes_all=rms_sizes_all or None,
-            centroids=centroids or None,
-            total_intensities=total_intensities or None,
-=======
             rms_sizes_all=rms_sizes_all,
             rms_sizes=rms_sizes if rms_sizes.size > 0 else None,
             centroids=centroids if centroids.size > 0 else None,
             total_intensities=total_intensities if total_intensities.size > 0 else None,
->>>>>>> 81006d9f
             metadata={"info": "test"},
         )
 
