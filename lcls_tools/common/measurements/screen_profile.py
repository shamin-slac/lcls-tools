--- conflicted
+++ resolved
@@ -83,13 +83,9 @@
             images.append(self.beam_profile_device.image)
             # TODO: need to add a wait statement in here for images to update
 
-<<<<<<< HEAD
-        processed_images = self.image_processor.process(images)
-=======
         processed_images, offsets = self.image_processor.process(
             images, return_offsets=True
         )
->>>>>>> 9986da30
 
         (
             rms_sizes_all,
