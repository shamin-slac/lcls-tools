--- conflicted
+++ resolved
@@ -69,10 +69,6 @@
     model_config = ConfigDict(arbitrary_types_allowed=True)
     profiles: Dict[str, ProfileMeasurement]
     raw_data: Dict[str, Any]
-<<<<<<< HEAD
-    fit_result: NDArrayAnnotatedType
-=======
     fit_result: Dict[str, Dict[str, FitResult]]
     rms_sizes: Dict[str, tuple[float, float]]
->>>>>>> b6424724
     metadata: SerializeAsAny[Any]