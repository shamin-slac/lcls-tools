from typing import Dict

import numpy as np

from lcls_tools.common.devices.magnet import Magnet
<<<<<<< HEAD
from lcls_tools.common.measurements.beam_profile import BeamProfileMeasurement
=======

from lcls_tools.common.measurements.screen_profile import ScreenBeamProfileMeasurement
>>>>>>> f9402c56


def bmag(twiss, twiss_reference):
    """Calculates BMAG from imput twiss and reference twiss"""
    beta_a, alpha_a, beta_b, alpha_b = twiss
    beta_a_ref, alpha_a_ref, beta_b_ref, alpha_b_ref = twiss_reference
    bmag_a = bmag_func(beta_a, alpha_a, beta_a_ref, alpha_a_ref)
    bmag_b = bmag_func(beta_b, alpha_b, beta_b_ref, alpha_b_ref)
    return (bmag_a, bmag_b)


def bmag_func(bb, ab, bl, al):
    """Calculates the BMAG miss match parameter.  bb and ab are the modeled
    beta and alpha functions at a given element and bl and al are the
    reference (most of the time desing) values"""
    return 1 / 2 * (bl / bb + bb / bl + bb * bl * (ab / bb - al / bl) ** 2)


def kmod_to_bdes(e_tot=None, effective_length=None, k=None, element=None, tao=None):
    """Returns BDES in kG given K
    Inputs:
    e_tot - particle energy (eV)
    lEff - Effective quad length (m)
    K - focusing strengt (1/m^2)
    OR
    element, tao
    """
    if e_tot is not None and effective_length is not None and k is not None:
        bp = e_tot / 1e9 / 299.792458 * 1e4  # kG m
    elif element is not None and tao is not None:
        ele_attributes = tao.ele_gen_attribs(element)
        bp = ele_attributes["E_TOT"] / 1e9 / 299.792458 * 1e4  # kG m
        effective_length = ele_attributes["L"]
        k = ele_attributes["K1"]
    else:
        print(
            "Invalid input: Please provide either \
        (e_tot, effective_length and k) or (element and tao)"
        )
    return k * bp * effective_length  # 1/m^2 * kG m * m = kG


def bdes_to_kmod(e_tot=None, effective_length=None, bdes=None, tao=None, element=None):
    """Returns K in 1/m^2 given BDES
    Need to privide either particle energy e_tot and quad effective_length
    or element name and tao object"""
    if e_tot is not None and effective_length is not None and bdes is not None:
        bp = e_tot / 1e9 / 299.792458 * 1e4  # kG m
    elif element is not None and tao is not None:
        ele = tao.ele_gen_attribs(element)
        bp = ele["E_TOT"] / 1e9 / 299.792458 * 1e4  # kG m
        effective_length = ele["L"]
    return bdes / effective_length / bp  # kG / m / kG m = 1/m^2


def quad_scan_optics(
<<<<<<< HEAD
    magnet: Magnet, measurement: BeamProfileMeasurement, physics_model="BMAD"
) -> Dict:
    """Get rmat from magnet to measurement device and twiss at measurement device"""
    # TODO: get optics from arbitrary devices (potentially in different beam lines)
    model_live = _get_model_from_device(
        measurement.beam_profile_device, physics_model, False
    )
    rmat = model_live.get_rmat(
        from_device=magnet.name,
        to_device=measurement.beam_profile_device.name,
    )
    model_design = _get_model_from_device(
        measurement.beam_profile_device, physics_model, True
    )
    twiss = model_design.get_twiss(measurement.beam_profile_device.name)
    return {"rmat": rmat, "design_twiss": twiss}


def multi_device_optics(
    measurements: list[BeamProfileMeasurement], physics_model="BMAD"
) -> Dict:
    """Get rmat and twiss at measurement devices"""
    model_live = _get_model_from_device(
        measurements[-1].beam_profile_device, physics_model, False
    )
    beam_profile_device_names = [
        measurement.beam_profile_device.name for measurement in measurements
    ]
    rmat = model_live.get_rmat(beam_profile_device_names)
    model_design = _get_model_from_device(
        measurements[-1].beam_profile_device, physics_model, True
    )
    twiss = model_design.get_twiss(beam_profile_device_names)
    return {"rmat": rmat, "design_twiss": twiss}


def _get_model_from_device(device, physics_model, use_design):
    from meme.model import Model

    # Look for device beam path in meme beam paths
=======
    magnet: Magnet, measurement: ScreenBeamProfileMeasurement, physics_model="BMAD"
) -> Dict:
    """Get rmat from magnet to measurement device and twiss at measurement device"""
    # TODO: get optics from arbitrary devices (potentially in different beam lines)
    model = _get_model_from_device(measurement.beam_profile_device, physics_model)
    rmat = model.get_rmat(
        from_device=magnet.name,
        to_device=measurement.beam_profile_device.name,
    )
    twiss = model.get_twiss(measurement.beam_profile_device.name)
    return {"rmat": rmat, "design_twiss": twiss}


def multi_device_optics(
    measurements: list[ScreenBeamProfileMeasurement], physics_model="BMAD"
) -> Dict:
    """Get rmat and twiss at measurement devices"""
    model = _get_model_from_device(measurements[-1].beam_profile_device, physics_model)
    device_names = [
        measurement.beam_profile_device.name for measurement in measurements
    ]
    rmat = model.get_rmat(device_names)
    twiss = model.get_twiss(device_names)
    return {"rmat": rmat, "design_twiss": twiss}


def _get_model_from_device(device, physics_model):
    from meme.model import Model

>>>>>>> f9402c56
    beam_path = None
    for bp in device.metadata.beam_path:
        if bp in [
            "CU_HXR",
            "CU_SXR",
            "CU_SPEC",
            "SC_DIAG0",
            "SC_BSYD",
            "SC_HXR",
            "SC_SXR",
            "FACET2E",
        ]:
            beam_path = bp
            break
    if beam_path is None:
        raise ValueError("Valid beam path not found in device metadata.")

<<<<<<< HEAD
    return Model(beam_path, model_source=physics_model, use_design=use_design)
=======
    return Model(beam_path, model_source=physics_model, use_design=False)
>>>>>>> f9402c56


def propagate_twiss(twiss_init: np.ndarray, rmat: np.ndarray):
    """
    Propagates twiss parameters downstream given a transport rmat.

    Parameters:
        twiss_init: numpy array shape batchshape x 3 containing the initial twiss params
                    (ordered: beta, alpha, gamma)
        rmat: numpy array shape batchshape x 2 x 2 containing 2x2 transport rmats

    Outputs:
        twiss_final: numpy array shape batchshape x 3 containing the downstream twiss params
                    (ordered: beta, alpha, gamma)
    """
    twiss_transport = twiss_transport_mat_from_rmat(
        rmat
    )  # result shape (batchshape x 3 x 3)

    twiss_final = twiss_transport @ np.expand_dims(twiss_init, axis=-1)
    # result shape (batchshape x 3 x 1)

    return twiss_final.squeeze(-1)


def twiss_transport_mat_from_rmat(rmat: np.ndarray):
    """
    Converts from 2x2 rmats to 3x3 twiss transport matrices.

    Parameters:
        rmat: numpy array shape batchshape x 2 x 2

    Outputs:
        result: numpy array shape batchshape x 3 x 3
    """
    # Converts from 2x2 rmats to 3x3 twiss transport matrices.
    c, s, cp, sp = rmat[..., 0, 0], rmat[..., 0, 1], rmat[..., 1, 0], rmat[..., 1, 1]
    result = np.stack(
        (
            np.stack((c**2, -2 * c * s, s**2), axis=-1),
            np.stack((-c * cp, c * sp + cp * s, -s * sp), axis=-1),
            np.stack((cp**2, -2 * cp * sp, sp**2), axis=-1),
        ),
        axis=-2,
    )  # result shape (batchshape, 3, 3)
    return result


def build_quad_rmat(k: np.ndarray, q_len: float, thin_lens: bool = False):
    """
    Constructs quad rmat transport matrices for a quadrupole of length q_len with geometric focusing strengths
    given by k.

    Parameters:
        k: numpy array containing geometric focusing strengths
        q_len: float specifying quad length in meters
        thin_lens: boolean specifying whether or not to use thin-lens approximation

    Outputs:
        rmat: numpy array of shape (*k.shape, 2, 2) containing rmats corresponding to the
                various focusing strengths given by k

    source: https://uspas.fnal.gov/materials/11ODU/Lecture6_Transverse_Beam_Optics_1.pdf
    """

    if not thin_lens:
        sqrt_k = np.sqrt(np.abs(k)) + 1.0e-6  # add small value for numerical stability

        c = (
            np.cos(sqrt_k * q_len) * (k > 0)
            + np.cosh(sqrt_k * q_len) * (k < 0)
            + np.ones_like(k) * (k == 0)
        )
        s = (
            np.nan_to_num(1.0 / sqrt_k) * np.sin(sqrt_k * q_len) * (k > 0)
            + np.nan_to_num(1.0 / sqrt_k) * np.sinh(sqrt_k * q_len) * (k < 0)
            + q_len * np.ones_like(k) * (k == 0)
        )
        cp = (
            -sqrt_k * np.sin(sqrt_k * q_len) * (k > 0)
            + sqrt_k * np.sinh(sqrt_k * q_len) * (k < 0)
            + np.zeros_like(k) * (k == 0)
        )
        sp = (
            np.cos(sqrt_k * q_len) * (k > 0)
            + np.cosh(sqrt_k * q_len) * (k < 0)
            + np.ones_like(k) * (k == 0)
        )

    else:
        c, s, cp, sp = (np.ones_like(k), np.zeros_like(k), -k * q_len, np.ones_like(k))

    rmat = np.stack(
        (
            np.stack((c, s), axis=-1),
            np.stack((cp, sp), axis=-1),
        ),
        axis=-2,
    )  # final shape (*k.shape, 2, 2)

    return rmat<|MERGE_RESOLUTION|>--- conflicted
+++ resolved
@@ -3,12 +3,7 @@
 import numpy as np
 
 from lcls_tools.common.devices.magnet import Magnet
-<<<<<<< HEAD
 from lcls_tools.common.measurements.beam_profile import BeamProfileMeasurement
-=======
-
-from lcls_tools.common.measurements.screen_profile import ScreenBeamProfileMeasurement
->>>>>>> f9402c56
 
 
 def bmag(twiss, twiss_reference):
@@ -65,7 +60,6 @@
 
 
 def quad_scan_optics(
-<<<<<<< HEAD
     magnet: Magnet, measurement: BeamProfileMeasurement, physics_model="BMAD"
 ) -> Dict:
     """Get rmat from magnet to measurement device and twiss at measurement device"""
@@ -106,37 +100,6 @@
     from meme.model import Model
 
     # Look for device beam path in meme beam paths
-=======
-    magnet: Magnet, measurement: ScreenBeamProfileMeasurement, physics_model="BMAD"
-) -> Dict:
-    """Get rmat from magnet to measurement device and twiss at measurement device"""
-    # TODO: get optics from arbitrary devices (potentially in different beam lines)
-    model = _get_model_from_device(measurement.beam_profile_device, physics_model)
-    rmat = model.get_rmat(
-        from_device=magnet.name,
-        to_device=measurement.beam_profile_device.name,
-    )
-    twiss = model.get_twiss(measurement.beam_profile_device.name)
-    return {"rmat": rmat, "design_twiss": twiss}
-
-
-def multi_device_optics(
-    measurements: list[ScreenBeamProfileMeasurement], physics_model="BMAD"
-) -> Dict:
-    """Get rmat and twiss at measurement devices"""
-    model = _get_model_from_device(measurements[-1].beam_profile_device, physics_model)
-    device_names = [
-        measurement.beam_profile_device.name for measurement in measurements
-    ]
-    rmat = model.get_rmat(device_names)
-    twiss = model.get_twiss(device_names)
-    return {"rmat": rmat, "design_twiss": twiss}
-
-
-def _get_model_from_device(device, physics_model):
-    from meme.model import Model
-
->>>>>>> f9402c56
     beam_path = None
     for bp in device.metadata.beam_path:
         if bp in [
@@ -154,11 +117,7 @@
     if beam_path is None:
         raise ValueError("Valid beam path not found in device metadata.")
 
-<<<<<<< HEAD
     return Model(beam_path, model_source=physics_model, use_design=use_design)
-=======
-    return Model(beam_path, model_source=physics_model, use_design=False)
->>>>>>> f9402c56
 
 
 def propagate_twiss(twiss_init: np.ndarray, rmat: np.ndarray):
