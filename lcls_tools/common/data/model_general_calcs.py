--- conflicted
+++ resolved
@@ -1,11 +1,8 @@
-<<<<<<< HEAD
 from meme.model import Model
 
 from lcls_tools.common.devices.magnet import Magnet
 from lcls_tools.common.measurements.measurement import Measurement
-=======
-import numpy as np
->>>>>>> 1fc6228b
+
 
 
 def bmag(twiss, twiss_reference):
@@ -61,7 +58,6 @@
     return bdes / effective_length / bp  # kG / m / kG m = 1/m^2
 
 
-<<<<<<< HEAD
 def get_optics(magnet: Magnet, measurement: Measurement):
     """Get rmats and twiss for a given beamline, magnet and measurement device"""
     # TODO: get optics from arbitrary devices (potentially in different beam lines)
@@ -73,7 +69,7 @@
     )
     twiss = model.get_twiss(measurement.device.name)
     return rmats, twiss
-=======
+
 def propagate_twiss(twiss_init: np.ndarray, rmat: np.ndarray):
     """
     Propagates twiss parameters downstream given a transport rmat.
@@ -172,5 +168,4 @@
         axis=-2,
     )  # final shape (*k.shape, 2, 2)
 
-    return rmat
->>>>>>> 1fc6228b
+    return rmat